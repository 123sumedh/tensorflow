--- conflicted
+++ resolved
@@ -90,14 +90,9 @@
     with ops.Graph().as_default() as g:
       placeholders = [array_ops.placeholder(dtypes.float32) for _ in range(5)]
       results = graph_util.get_placeholders(g)
-<<<<<<< HEAD
-      self.assertEqual(sorted(placeholders, key=lambda x: x._id),  # pylint: disable=protected-access
-                       sorted(results, key=lambda x: x._id))  # pylint: disable=protected-access
-=======
       self.assertEqual(
           sorted(placeholders, key=lambda x: x._id),  # pylint: disable=protected-access
           sorted(results, key=lambda x: x._id))  # pylint: disable=protected-access
->>>>>>> 1ec61faf
 
 
 if __name__ == '__main__':
