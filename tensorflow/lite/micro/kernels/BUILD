load(
    "//tensorflow/lite/micro/testing:micro_test.bzl",
    "tflite_micro_cc_test",
)
load(
    "//tensorflow/lite/micro:build_def.bzl",
    "micro_copts",
)

package(
    features = ["-layering_check"],
    licenses = ["notice"],  # Apache 2.0
)

config_setting(
    name = "xtensa_hifimini",
    define_values = {"tflm_build": "xtensa_hifimini"},
)

package_group(
    name = "micro",
    packages = ["//tensorflow/lite/micro/..."],
)

package_group(
    name = "micro_top_level",
    packages = ["//tensorflow/lite/micro"],
)

cc_library(
    name = "fixedpoint_utils",
    hdrs = select({
        "//conditions:default": [
        ],
        ":xtensa_hifimini": [
            "xtensa/fixedpoint_utils.h",
        ],
    }),
    copts = micro_copts(),
    deps = [
        ":xtensa",
    ] + select({
        "//conditions:default": [],
        ":xtensa_hifimini": [
            #"//third_party/xtensa/cstub64s:hifi_mini",
            "//tensorflow/lite/kernels/internal:compatibility",
        ],
    }),
)

cc_library(
    name = "fully_connected",
    srcs = [
        "fully_connected_common.cc",
    ] + select({
        "//conditions:default": [
            "fully_connected.cc",
        ],
        ":xtensa_hifimini": [
            "xtensa/fully_connected.cc",
        ],
    }),
    hdrs = ["fully_connected.h"],
    copts = micro_copts(),
    visibility = [
        # Kernel variants need to be visible to the examples and benchmarks.
        ":micro",
    ],
    deps = [
        ":fixedpoint_utils",
        ":kernel_util",
        ":xtensa",
        "//tensorflow/lite/c:common",
        "//tensorflow/lite/kernels:kernel_util",
        "//tensorflow/lite/kernels/internal:common",
        "//tensorflow/lite/kernels/internal:quantization_util",
        "//tensorflow/lite/kernels/internal:reference_base",
        "//tensorflow/lite/kernels/internal:tensor",
    ] + select({
        "//conditions:default": [],
        ":xtensa_hifimini": [
            #"//third_party/xtensa/cstub64s:hifi_mini",
        ],
    }),
)

cc_library(
    name = "ethosu",
    srcs = [
        "ethosu.cc",
    ],
    hdrs = ["ethosu.h"],
    copts = micro_copts(),
    visibility = [
        # Kernel variants need to be visible to the examples and benchmarks.
        ":micro",
    ],
    deps = [
        "//tensorflow/lite/c:common",
    ],
)

cc_library(
    name = "micro_ops",
    srcs = [
        "activations.cc",
        "hard_swish.cc",
        "add.cc",
        "arg_min_max.cc",
        "batch_to_space_nd.cc",
        "cast.cc",
        "ceil.cc",
        "circular_buffer.cc",
        "comparisons.cc",
        "concatenation.cc",
        "dequantize.cc",
        "detection_postprocess.cc",
        "div.cc",
        "elementwise.cc",
        "exp.cc",
        "floor.cc",
        "l2norm.cc",
        "logical.cc",
        "logistic.cc",
        "maximum_minimum.cc",
        "mul.cc",
        "neg.cc",
        "pack.cc",
        "pad.cc",
        "pooling.cc",
        "prelu.cc",
        "quantize_common.cc",
        "reduce.cc",
        "reshape.cc",
        "resize_nearest_neighbor.cc",
        "round.cc",
        "shape.cc",
        "softmax_common.cc",
        "space_to_batch_nd.cc",
        "split.cc",
        "split_v.cc",
        "strided_slice.cc",
        "sub.cc",
        "svdf_common.cc",
        "tanh.cc",
        "transpose_conv.cc",
        "unpack.cc",
        "zeros_like.cc",
    ] + select({
        "//conditions:default": [
            "conv.cc",
            "depthwise_conv.cc",
            "quantize.cc",
            "softmax.cc",
            "svdf.cc",
        ],
        ":xtensa_hifimini": [
            "xtensa/conv.cc",
            "xtensa/depthwise_conv.cc",
            "xtensa/quantize.cc",
            "xtensa/softmax.cc",
            "xtensa/svdf.cc",
        ],
    }),
    hdrs = [
        "micro_ops.h",
        "quantize.h",
        "softmax.h",
        "svdf.h",
    ],
    copts = micro_copts(),
    visibility = [
        # Needed for micro:op_resolvers but visibility can not be finer-grained
        # than a package.
        ":micro_top_level",
    ],
    deps = [
        ":activation_utils",
        ":fixedpoint_utils",
        ":kernel_util",
        ":micro_utils",
        ":xtensa",
        "@flatbuffers",
        "//tensorflow/lite/c:common",
        "//tensorflow/lite/kernels:kernel_util",
        "//tensorflow/lite/kernels:op_macros",
        "//tensorflow/lite/kernels:padding",
        "//tensorflow/lite/kernels/internal:common",
        "//tensorflow/lite/kernels/internal:compatibility",
        "//tensorflow/lite/kernels/internal:quantization_util",
        "//tensorflow/lite/kernels/internal:reference_base",
        "//tensorflow/lite/kernels/internal:tensor",
        "//tensorflow/lite/kernels/internal:types",
        "//tensorflow/lite/micro:memory_helpers",
        "//tensorflow/lite/micro:micro_utils",
    ] + select({
        "//conditions:default": [],
        ":xtensa_hifimini": [
            #"//third_party/xtensa/cstub64s:hifi_mini",
        ],
    }),
)

cc_library(
    name = "xtensa",
    hdrs = select({
        "//conditions:default": [
        ],
        ":xtensa_hifimini": [
            "xtensa/xtensa.h",
        ],
    }),
    copts = micro_copts(),
    deps = select({
        "//conditions:default": [],
        ":xtensa_hifimini": [
            #"//third_party/xtensa/cstub64s:hifi_mini",
        ],
    }),
)

test_suite(
    name = "all_tests",
)

tflite_micro_cc_test(
    name = "cast_test",
    srcs = ["cast_test.cc"],
    deps = [
        ":kernel_runner",
        "//tensorflow/lite/c:common",
        "//tensorflow/lite/micro:debug_log",
        "//tensorflow/lite/micro:op_resolvers",
        "//tensorflow/lite/micro:test_helpers",
        "//tensorflow/lite/micro/testing:micro_test",
    ],
)

tflite_micro_cc_test(
    name = "elementwise_test",
    srcs = ["elementwise_test.cc"],
    deps = [
        ":kernel_runner",
        "//tensorflow/lite/c:common",
        "//tensorflow/lite/micro:debug_log",
        "//tensorflow/lite/micro:op_resolvers",
        "//tensorflow/lite/micro:test_helpers",
        "//tensorflow/lite/micro/testing:micro_test",
    ],
)

tflite_micro_cc_test(
<<<<<<< HEAD
    name = "div_test",
    srcs = ["div_test.cc"],
=======
    name = "exp_test",
    srcs = ["exp_test.cc"],
    deps = [
        ":kernel_runner",
        "//tensorflow/lite/c:common",
        "//tensorflow/lite/micro:debug_log",
        "//tensorflow/lite/micro:op_resolvers",
        "//tensorflow/lite/micro:test_helpers",
        "//tensorflow/lite/micro/testing:micro_test",
    ],
)

tflite_micro_cc_test(
    name = "zeros_like_test",
    srcs = ["zeros_like_test.cc"],
>>>>>>> 119ade11
    deps = [
        ":kernel_runner",
        "//tensorflow/lite/c:common",
        "//tensorflow/lite/micro:debug_log",
        "//tensorflow/lite/micro:op_resolvers",
        "//tensorflow/lite/micro:test_helpers",
        "//tensorflow/lite/micro/testing:micro_test",
    ],
)

tflite_micro_cc_test(
    name = "pooling_test",
    srcs = [
        "pooling_test.cc",
    ],
    deps = [
        ":kernel_runner",
        "//tensorflow/lite/c:common",
        "//tensorflow/lite/micro:test_helpers",
        "//tensorflow/lite/micro/testing:micro_test",
    ],
)

tflite_micro_cc_test(
    name = "depthwise_conv_test",
    srcs = [
        "depthwise_conv_test.cc",
    ],
    deps = [
        ":kernel_runner",
        "//tensorflow/lite/c:common",
        "//tensorflow/lite/kernels/internal:tensor",
        "//tensorflow/lite/micro:test_helpers",
        "//tensorflow/lite/micro/testing:micro_test",
    ],
)

cc_library(
    name = "flexbuffers_generated_data",
    srcs = [
        "flexbuffers_generated_data.cc",
    ],
    hdrs = [
        "flexbuffers_generated_data.h",
    ],
)

tflite_micro_cc_test(
    name = "detection_postprocess_test",
    srcs = [
        "detection_postprocess_test.cc",
    ],
    deps = [
        ":flexbuffers_generated_data",
        ":kernel_runner",
        "//tensorflow/lite/c:common",
        "//tensorflow/lite/kernels/internal:tensor",
        "//tensorflow/lite/micro:test_helpers",
        "//tensorflow/lite/micro/testing:micro_test",
        "@flatbuffers",
    ],
)

tflite_micro_cc_test(
    name = "fully_connected_test",
    srcs = [
        "fully_connected_test.cc",
    ],
    deps = [
        ":kernel_runner",
        "//tensorflow/lite/c:common",
        "//tensorflow/lite/micro:micro_utils",
        "//tensorflow/lite/micro:op_resolvers",
        "//tensorflow/lite/micro:test_helpers",
        "//tensorflow/lite/micro/testing:micro_test",
    ],
)

tflite_micro_cc_test(
    name = "softmax_test",
    srcs = [
        "softmax_test.cc",
    ],
    deps = [
        ":kernel_runner",
        "//tensorflow/lite/c:common",
        "//tensorflow/lite/micro:op_resolvers",
        "//tensorflow/lite/micro:test_helpers",
        "//tensorflow/lite/micro/testing:micro_test",
    ],
)

tflite_micro_cc_test(
    name = "logistic_test",
    srcs = [
        "logistic_test.cc",
    ],
    deps = [
        ":kernel_runner",
        "//tensorflow/lite/c:common",
        "//tensorflow/lite/micro:op_resolvers",
        "//tensorflow/lite/micro:test_helpers",
        "//tensorflow/lite/micro/testing:micro_test",
    ],
)

tflite_micro_cc_test(
    name = "svdf_test",
    srcs = [
        "svdf_test.cc",
    ],
    deps = [
        ":kernel_runner",
        "//tensorflow/lite/c:common",
        "//tensorflow/lite/micro:test_helpers",
        "//tensorflow/lite/micro/testing:micro_test",
    ],
)

cc_library(
    name = "conv_test_common",
    srcs = [
        "conv_test_common.cc",
    ],
    hdrs = [
        "conv_test.h",
    ],
    deps = [
        ":kernel_runner",
        ":micro_ops",
        "//tensorflow/lite/c:common",
        "//tensorflow/lite/micro:test_helpers",
        "//tensorflow/lite/micro/testing:micro_test",
    ],
)

tflite_micro_cc_test(
    name = "conv_test",
    srcs = [
        "conv_test.cc",
    ],
    deps = [
        ":conv_test_common",
        ":kernel_runner",
        "//tensorflow/lite/c:common",
        "//tensorflow/lite/micro:micro_utils",
        "//tensorflow/lite/micro:test_helpers",
        "//tensorflow/lite/micro/testing:micro_test",
    ],
)

tflite_micro_cc_test(
    name = "prelu_test",
    srcs = [
        "prelu_test.cc",
    ],
    deps = [
        ":kernel_runner",
        "//tensorflow/lite/c:common",
        "//tensorflow/lite/micro:test_helpers",
        "//tensorflow/lite/micro/testing:micro_test",
    ],
)

tflite_micro_cc_test(
    name = "floor_test",
    srcs = [
        "floor_test.cc",
    ],
    deps = [
        ":kernel_runner",
        "//tensorflow/lite/c:common",
        "//tensorflow/lite/micro:op_resolvers",
        "//tensorflow/lite/micro:test_helpers",
        "//tensorflow/lite/micro/testing:micro_test",
    ],
)

tflite_micro_cc_test(
    name = "logical_test",
    srcs = [
        "logical_test.cc",
    ],
    deps = [
        ":kernel_runner",
        "//tensorflow/lite/c:common",
        "//tensorflow/lite/micro:op_resolvers",
        "//tensorflow/lite/micro:test_helpers",
        "//tensorflow/lite/micro/testing:micro_test",
    ],
)

tflite_micro_cc_test(
    name = "neg_test",
    srcs = [
        "neg_test.cc",
    ],
    deps = [
        ":kernel_runner",
        "//tensorflow/lite/c:common",
        "//tensorflow/lite/micro:op_resolvers",
        "//tensorflow/lite/micro:test_helpers",
        "//tensorflow/lite/micro/testing:micro_test",
    ],
)

tflite_micro_cc_test(
    name = "maximum_minimum_test",
    srcs = [
        "maximum_minimum_test.cc",
    ],
    deps = [
        ":kernel_runner",
        "//tensorflow/lite/c:common",
        "//tensorflow/lite/micro:op_resolvers",
        "//tensorflow/lite/micro:test_helpers",
        "//tensorflow/lite/micro/testing:micro_test",
    ],
)

tflite_micro_cc_test(
    name = "mul_test",
    srcs = [
        "mul_test.cc",
    ],
    deps = [
        ":kernel_runner",
        "//tensorflow/lite/c:common",
        "//tensorflow/lite/micro:test_helpers",
        "//tensorflow/lite/micro/testing:micro_test",
    ],
)

tflite_micro_cc_test(
    name = "sub_test",
    srcs = [
        "sub_test.cc",
    ],
    deps = [
        ":kernel_runner",
        "//tensorflow/lite/c:common",
        "//tensorflow/lite/micro:test_helpers",
        "//tensorflow/lite/micro/testing:micro_test",
    ],
)

tflite_micro_cc_test(
    name = "arg_min_max_test",
    srcs = [
        "arg_min_max_test.cc",
    ],
    deps = [
        ":kernel_runner",
        "//tensorflow/lite/c:common",
        "//tensorflow/lite/micro:op_resolvers",
        "//tensorflow/lite/micro:test_helpers",
        "//tensorflow/lite/micro/testing:micro_test",
    ],
)

tflite_micro_cc_test(
    name = "comparisons_test",
    srcs = [
        "comparisons_test.cc",
    ],
    deps = [
        ":kernel_runner",
        "//tensorflow/lite/c:common",
        "//tensorflow/lite/micro:test_helpers",
        "//tensorflow/lite/micro/testing:micro_test",
    ],
)

tflite_micro_cc_test(
    name = "ceil_test",
    srcs = [
        "ceil_test.cc",
    ],
    deps = [
        ":kernel_runner",
        "//tensorflow/lite/c:common",
        "//tensorflow/lite/micro:op_resolvers",
        "//tensorflow/lite/micro:test_helpers",
        "//tensorflow/lite/micro/testing:micro_test",
    ],
)

tflite_micro_cc_test(
    name = "round_test",
    srcs = [
        "round_test.cc",
    ],
    deps = [
        ":kernel_runner",
        "//tensorflow/lite/c:common",
        "//tensorflow/lite/micro:op_resolvers",
        "//tensorflow/lite/micro:test_helpers",
        "//tensorflow/lite/micro/testing:micro_test",
    ],
)

tflite_micro_cc_test(
    name = "strided_slice_test",
    srcs = [
        "strided_slice_test.cc",
    ],
    deps = [
        ":kernel_runner",
        "//tensorflow/lite/c:common",
        "//tensorflow/lite/micro:op_resolvers",
        "//tensorflow/lite/micro:test_helpers",
        "//tensorflow/lite/micro/testing:micro_test",
    ],
)

tflite_micro_cc_test(
    name = "pack_test",
    srcs = [
        "pack_test.cc",
    ],
    deps = [
        ":kernel_runner",
        "//tensorflow/lite/c:common",
        "//tensorflow/lite/micro:debug_log",
        "//tensorflow/lite/micro:test_helpers",
        "//tensorflow/lite/micro/testing:micro_test",
    ],
)

tflite_micro_cc_test(
    name = "unpack_test",
    srcs = [
        "unpack_test.cc",
    ],
    deps = [
        ":kernel_runner",
        "//tensorflow/lite/c:common",
        "//tensorflow/lite/micro:debug_log",
        "//tensorflow/lite/micro:test_helpers",
        "//tensorflow/lite/micro/testing:micro_test",
    ],
)

tflite_micro_cc_test(
    name = "split_test",
    srcs = [
        "split_test.cc",
    ],
    deps = [
        ":kernel_runner",
        "//tensorflow/lite/c:common",
        "//tensorflow/lite/micro:debug_log",
        "//tensorflow/lite/micro:op_resolvers",
        "//tensorflow/lite/micro:test_helpers",
        "//tensorflow/lite/micro/testing:micro_test",
    ],
)

tflite_micro_cc_test(
    name = "split_v_test",
    srcs = [
        "split_v_test.cc",
    ],
    deps = [
        ":kernel_runner",
        "//tensorflow/lite/c:common",
        "//tensorflow/lite/micro:debug_log",
        "//tensorflow/lite/micro:op_resolvers",
        "//tensorflow/lite/micro:test_helpers",
        "//tensorflow/lite/micro/testing:micro_test",
    ],
)

tflite_micro_cc_test(
    name = "add_test",
    srcs = [
        "add_test.cc",
    ],
    deps = [
        ":kernel_runner",
        "//tensorflow/lite/c:common",
        "//tensorflow/lite/micro:op_resolvers",
        "//tensorflow/lite/micro:test_helpers",
        "//tensorflow/lite/micro/testing:micro_test",
    ],
)

tflite_micro_cc_test(
    name = "quantization_util_test",
    srcs = [
        "quantization_util_test.cc",
    ],
    deps = [
        "//tensorflow/lite/c:common",
        "//tensorflow/lite/kernels/internal:quantization_util",
        "//tensorflow/lite/micro/testing:micro_test",
    ],
)

cc_library(
    name = "activation_utils",
    hdrs = ["activation_utils.h"],
    deps = [
        "//tensorflow/lite/c:common",
        "//tensorflow/lite/kernels/internal:cppmath",
    ],
)

tflite_micro_cc_test(
    name = "quantize_test",
    srcs = [
        "quantize_test.cc",
    ],
    deps = [
        ":kernel_runner",
        "//tensorflow/lite/c:common",
        "//tensorflow/lite/micro:test_helpers",
        "//tensorflow/lite/micro/testing:micro_test",
    ],
)

tflite_micro_cc_test(
    name = "dequantize_test",
    srcs = [
        "dequantize_test.cc",
    ],
    deps = [
        ":kernel_runner",
        "//tensorflow/lite/c:common",
        "//tensorflow/lite/micro:test_helpers",
        "//tensorflow/lite/micro/testing:micro_test",
    ],
)

cc_library(
    name = "kernel_runner",
    srcs = [
        "kernel_runner.cc",
    ],
    hdrs = ["kernel_runner.h"],
    deps = [
        "//tensorflow/lite/c:common",
        "//tensorflow/lite/kernels/internal:compatibility",
        "//tensorflow/lite/micro:micro_error_reporter",
        "//tensorflow/lite/micro:micro_framework",
    ],
)

cc_library(
    name = "kernel_util",
    srcs = [
        "kernel_util.cc",
    ],
    hdrs = ["kernel_util.h"],
    deps = [
        "//tensorflow/lite/c:common",
        "//tensorflow/lite/kernels/internal:compatibility",
        "//tensorflow/lite/kernels/internal:types",
        "//tensorflow/lite/micro:debug_log",
    ],
)

cc_library(
    name = "micro_utils",
    hdrs = ["micro_utils.h"],
)

tflite_micro_cc_test(
    name = "reshape_test",
    srcs = [
        "reshape_test.cc",
    ],
    deps = [
        ":kernel_runner",
        "//tensorflow/lite/c:common",
        "//tensorflow/lite/kernels/internal:tensor",
        "//tensorflow/lite/micro:micro_utils",
        "//tensorflow/lite/micro:test_helpers",
        "//tensorflow/lite/micro/testing:micro_test",
    ],
)

tflite_micro_cc_test(
    name = "activations_test",
    srcs = [
        "activations_test.cc",
    ],
    deps = [
        ":kernel_runner",
        "//tensorflow/lite/c:common",
        "//tensorflow/lite/micro:op_resolvers",
        "//tensorflow/lite/micro:test_helpers",
        "//tensorflow/lite/micro/testing:micro_test",
    ],
)

tflite_micro_cc_test(
    name = "concatenation_test",
    srcs = [
        "concatenation_test.cc",
    ],
    deps = [
        ":kernel_runner",
        "//tensorflow/lite/c:common",
        "//tensorflow/lite/micro:test_helpers",
        "//tensorflow/lite/micro/testing:micro_test",
    ],
)

tflite_micro_cc_test(
    name = "pad_test",
    srcs = [
        "pad_test.cc",
    ],
    tags = [
        "noasan",
        "nomsan",
    ],  # TODO(b/175133159): currently failing with asan and msan
    deps = [
        ":kernel_runner",
        "//tensorflow/lite/c:common",
        "//tensorflow/lite/micro:op_resolvers",
        "//tensorflow/lite/micro:test_helpers",
        "//tensorflow/lite/micro/testing:micro_test",
    ],
)

tflite_micro_cc_test(
    name = "reduce_test",
    srcs = [
        "reduce_test.cc",
    ],
    deps = [
        ":kernel_runner",
        "//tensorflow/lite/c:common",
        "//tensorflow/lite/micro:op_resolvers",
        "//tensorflow/lite/micro:test_helpers",
        "//tensorflow/lite/micro/testing:micro_test",
    ],
)

tflite_micro_cc_test(
    name = "circular_buffer_test",
    srcs = [
        "circular_buffer_test.cc",
    ],
    deps = [
        ":kernel_runner",
        ":micro_ops",
        "//tensorflow/lite/c:common",
        "//tensorflow/lite/micro:op_resolvers",
        "//tensorflow/lite/micro:test_helpers",
        "//tensorflow/lite/micro/testing:micro_test",
    ],
)

tflite_micro_cc_test(
    name = "resize_nearest_neighbor_test",
    srcs = [
        "resize_nearest_neighbor_test.cc",
    ],
    deps = [
        ":kernel_runner",
        "//tensorflow/lite/c:common",
        "//tensorflow/lite/micro:op_resolvers",
        "//tensorflow/lite/micro:test_helpers",
        "//tensorflow/lite/micro/testing:micro_test",
    ],
)

tflite_micro_cc_test(
    name = "l2norm_test",
    srcs = [
        "l2norm_test.cc",
    ],
    deps = [
        ":kernel_runner",
        "//tensorflow/lite/c:common",
        "//tensorflow/lite/micro:op_resolvers",
        "//tensorflow/lite/micro:test_helpers",
        "//tensorflow/lite/micro/testing:micro_test",
    ],
)

tflite_micro_cc_test(
    name = "tanh_test",
    srcs = ["tanh_test.cc"],
    deps = [
        ":kernel_runner",
        "//tensorflow/lite/c:common",
        "//tensorflow/lite/micro:test_helpers",
        "//tensorflow/lite/micro/testing:micro_test",
    ],
)

tflite_micro_cc_test(
    name = "hard_swish_test",
    srcs = ["hard_swish_test.cc"],
    deps = [
        ":kernel_runner",
        "//tensorflow/lite/c:common",
        "//tensorflow/lite/micro:op_resolvers",
        "//tensorflow/lite/micro:test_helpers",
        "//tensorflow/lite/micro/testing:micro_test",
    ],
)

cc_test(
    name = "shape_test",
    srcs = ["shape_test.cc"],
    deps = [
        ":kernel_runner",
        "//tensorflow/lite/c:common",
        "//tensorflow/lite/micro:op_resolvers",
        "//tensorflow/lite/micro:test_helpers",
        "//tensorflow/lite/micro/testing:micro_test",
    ],
)

tflite_micro_cc_test(
    name = "space_to_batch_nd_test",
    srcs = [
        "space_to_batch_nd_test.cc",
    ],
    deps = [
        ":conv_test_common",
        ":kernel_runner",
        "//tensorflow/lite/c:common",
        "//tensorflow/lite/micro:micro_utils",
        "//tensorflow/lite/micro:test_helpers",
        "//tensorflow/lite/micro/testing:micro_test",
    ],
)

tflite_micro_cc_test(
    name = "transpose_conv_test",
    srcs = [
        "transpose_conv_test.cc",
    ],
    deps = [
        ":conv_test_common",
        ":kernel_runner",
        "//tensorflow/lite/c:common",
        "//tensorflow/lite/micro:micro_utils",
        "//tensorflow/lite/micro:test_helpers",
        "//tensorflow/lite/micro/testing:micro_test",
    ],
)

tflite_micro_cc_test(
    name = "batch_to_space_nd_test",
    srcs = [
        "batch_to_space_nd_test.cc",
    ],
    deps = [
        ":kernel_runner",
        "//tensorflow/lite/c:common",
        "//tensorflow/lite/micro:op_resolvers",
        "//tensorflow/lite/micro:test_helpers",
        "//tensorflow/lite/micro/testing:micro_test",
    ],
)<|MERGE_RESOLUTION|>--- conflicted
+++ resolved
@@ -237,6 +237,19 @@
 )
 
 tflite_micro_cc_test(
+    name = "div_test",
+    srcs = ["div_test.cc"],
+    deps = [
+        ":kernel_runner",
+        "//tensorflow/lite/c:common",
+        "//tensorflow/lite/micro:debug_log",
+        "//tensorflow/lite/micro:op_resolvers",
+        "//tensorflow/lite/micro:test_helpers",
+        "//tensorflow/lite/micro/testing:micro_test",
+    ],
+)
+
+tflite_micro_cc_test(
     name = "elementwise_test",
     srcs = ["elementwise_test.cc"],
     deps = [
@@ -250,10 +263,6 @@
 )
 
 tflite_micro_cc_test(
-<<<<<<< HEAD
-    name = "div_test",
-    srcs = ["div_test.cc"],
-=======
     name = "exp_test",
     srcs = ["exp_test.cc"],
     deps = [
@@ -269,7 +278,6 @@
 tflite_micro_cc_test(
     name = "zeros_like_test",
     srcs = ["zeros_like_test.cc"],
->>>>>>> 119ade11
     deps = [
         ":kernel_runner",
         "//tensorflow/lite/c:common",
